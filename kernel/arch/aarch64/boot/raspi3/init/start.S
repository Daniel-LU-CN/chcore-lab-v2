--- conflicted
+++ resolved
@@ -33,7 +33,6 @@
 	/* branching indicates that the PE identifier is zero for the current core */
 	cbz	x8, primary
 
-<<<<<<< HEAD
 	/* Wait for bss clear */
 wait_for_bss_clear:
 	adr	x0, clear_bss_flag
@@ -64,12 +63,6 @@
 	/* Set CPU id */
 	mov	x0, x8
 	bl 	secondary_init_c
-=======
-	/* hang all secondary processors before we introduce smp */
-	/* b is the unconditional branch instruction and . is a shorthand notation for the current PC value */
-	/* effectively creating an infinite loop */
-	b 	.
->>>>>>> 5990f8a4
 
 primary:
 	/* Turn to el1 from other exception levels. */
